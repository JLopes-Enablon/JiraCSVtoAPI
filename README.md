--- conflicted
+++ resolved
@@ -3,48 +3,7 @@
 
 **Bulk import Outlook calendar events into Jira Cloud with robust field mapping, idempotent import, and full logging.**
 
-<<<<<<< HEAD
-# JiraCSVviaAPI-1 (V1.24)
-
-A robust, interactive Python workflow to process Outlook calendar CSV exports for Jira import.
-
-## Features
-- **Automated CSV Cleaning & Reformatting:**
-  - Cleans and normalizes Outlook CSVs for Jira import.
-  - Excludes cancelled/out-of-office events.
-  - Calculates Story Points from event durations.
-- **Interactive User Prompts:**
-  - Prompts for Jira Project ID, Issue Type, and Parent ID during CSV prep.
-  - Auto-populates fields as needed.
-- **Output & Idempotency:**
-  - Always generates `output.csv` in the project root.
-  - Only processes rows without a `Created Issue ID` (idempotent import).
-  - Appends all processed rows to `tracker.csv` for persistent tracking.
-- **Jira Import Automation:**
-  - Imports Epics, Stories, Tasks, and Sub-tasks from CSV.
-  - Handles correct parent/epic linkage for stories and sub-tasks.
-  - Supports any top-level Jira issue type.
-  - Maps and updates date fields (Start Date, Actual Start) in Jira issues.
-  - Sends Story Points as a number (float) to Jira.
-  - Handles Original Estimate and Time Spent fields, using the Jira Worklog API for time tracking.
-  - Updates fields post-creation (e.g., Story Points, Original Estimate, Actual Start Date, Assignee) using additional API calls for accuracy.
-  - Sub-task parent lookup supports both Jira key and summary (case-insensitive), with fallback to Jira API if not found in the CSV.
-  - Uses `.env` variables for configuration, set interactively if missing.
-  - All main Jira operations are encapsulated in the `JiraAPI` class, which provides methods for issue creation, sub-task creation, work logging, and error handling.
-  - The script is idempotent: it updates the CSV with created issue IDs and persists all processed rows in `tracker.csv` for auditability.
-  - Supports logging work (time spent) on issues and sub-tasks via the Jira Worklog API.
-  - Provides robust error handling and logging for all API interactions.
-  - Logs all Jira API requests and responses for troubleshooting.
-- **.env Integration:**
-  - Loads sensitive variables from `.env` and prompts for missing ones, saving them for future runs.
-- **Robust Logging & Error Handling:**
-  - All logging output is written to both console and `error.log`.
-  - Logs API errors, skipped sub-tasks, and all outgoing payloads.
-- **Jira Field Metadata:**
-  - Fetches all Jira field metadata and saves to `jira_fields.json` before import for debugging and mapping.
-=======
 ---
->>>>>>> cf3284ac
 
 ## Getting Started
 
@@ -74,17 +33,6 @@
    - For sub-tasks, set `Parent` to the Jira key (e.g., `PROJ-123`) or summary of the parent story.
    - Only rows without a `Created Issue ID` will be imported.
 
-<<<<<<< HEAD
-## Files
-- `jiraapi.py` — Main workflow, interactive, idempotent, logs API calls, .env integration, time tracking and worklog enabled.
--   - Contains the `JiraAPI` class with methods:
-      - `get_issue(issue_key)`: Retrieve a Jira issue by key.
-      - `create_issue(...)`: Create a new Jira issue with support for custom fields, story points, estimates, and assignee.
-      - `create_subtask(...)`: Create a sub-task under a parent issue, with parent lookup by key or summary.
-      - `log_work(issue_key, time_spent, comment)`: Log work (time spent) on an issue or sub-task.
-      - All methods include robust error handling and logging.
-- `Outlook Prep/Outlook prep.py` — CSV prep script, interactive, well-commented.
-=======
 ---
 
 ## Features & Workflow
@@ -156,7 +104,6 @@
 - `jiraapi.py` — Main workflow: interactive, idempotent, logs API calls, .env integration, time tracking and worklog enabled, Start Date update after creation, robust error handling, and field mapping review. All stale code removed and fully commented.
 - `Outlook Prep/Outlook prep.py` — CSV prep script: interactive, auto-renames headers, normalizes dates, excludes unwanted events, prompts for Jira fields, and generates output.csv. Fully commented.
 - `field_check.py` — Interactive field mapping review utility, lets you review and update Jira custom field mappings before import.
->>>>>>> cf3284ac
 - `requirements.txt` — Python dependencies (`requests`, `python-dotenv`).
 - `output.csv` — Output file, always in project root, includes Created Issue ID.
 - `tracker.csv` — Persistent log of all imported issues.
@@ -170,46 +117,7 @@
 - All outgoing payloads and responses are logged for debugging.
 - If you encounter issues, check `error.log` for details.
 
-<<<<<<< HEAD
-## Environment Variables
-- The following variables are required and will be prompted for if missing:
-  - `JIRA_URL`: Your Jira instance URL (e.g., https://your-domain.atlassian.net)
-  - `JIRA_EMAIL`: Your Jira user email
-  - `JIRA_TOKEN`: Your Jira API token
-  - `JIRA_ASSIGNEE`: (Optional) Default assignee username or account ID
-- All variables are stored in `.env` for future runs.
-
-### How to Obtain Required Environment Variables from Jira
-
-- **JIRA_URL**: This is the base URL of your Jira Cloud instance. You can find it in your browser's address bar when logged into Jira (e.g., `https://your-domain.atlassian.net`).
-
-- **JIRA_EMAIL**: Use the email address associated with your Jira account (the one you use to log in).
-
-- **JIRA_TOKEN**: This is a personal API token, not your password. To generate one:
-  1. Go to [Atlassian API tokens](https://id.atlassian.com/manage-profile/security/api-tokens).
-  2. Click **Create API token**.
-  3. Give it a label (e.g., "JiraCSVtoAPI") and click **Create**.
-  4. Copy the generated token and use it when prompted by the script.
-  5. For more details, see [Atlassian's API token documentation](https://support.atlassian.com/atlassian-account/docs/manage-api-tokens-for-your-atlassian-account/).
-
-- **JIRA_ASSIGNEE** (optional): This can be either the Jira username or the account ID of the user to assign issues to by default.
-  - For Jira Cloud, account IDs are recommended. To find an account ID:
-    1. Go to **Jira Settings > User Management > Users**.
-    2. Click on the user and look for the account ID in the URL (e.g., `.../users/view?accountId=abc123...`).
-    3. Alternatively, use the [Jira REST API](https://developer.atlassian.com/cloud/jira/platform/rest/v3/api-group-users/#api-rest-api-3-user-search-get) to search for users and get their accountId.
-
-All variables will be saved to your `.env` file after the first run for convenience and security.
-
-## Advanced Details
-- The script updates certain fields (e.g., Story Points, Original Estimate, Actual Start Date, Assignee) after issue creation to ensure compatibility with Jira field requirements.
-- Sub-task parent lookup is robust: it matches by key or summary (case-insensitive) and will attempt to fetch the parent from Jira if not found in the CSV.
-- The script is designed to be idempotent and safe for repeated runs: only rows without a `Created Issue ID` are processed, and all processed rows are appended to `tracker.csv` for persistent tracking.
-- All main Jira operations are encapsulated in the `JiraAPI` class for maintainability and reuse.
-
-## Security
-=======
 **Security:**
->>>>>>> cf3284ac
 - Credentials and sensitive variables are loaded from `.env` and only prompted for if missing.
 - `.env` is updated automatically and should be kept secure.
 - Assignee logic supports Jira Cloud accountId for compatibility.
